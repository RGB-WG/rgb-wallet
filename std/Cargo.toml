--- conflicted
+++ resolved
@@ -1,10 +1,6 @@
 [package]
 name = "rgb-std"
-<<<<<<< HEAD
 version = "0.11.0-alpha"
-=======
-version = "0.10.7"
->>>>>>> 8563369f
 description = "RGB standard library for working with smart contracts on Bitcoin & Lightning"
 keywords = ["bitcoin", "lightning", "rgb", "smart-contracts", "lnp-bp"]
 categories = ["cryptography::cryptocurrencies"]

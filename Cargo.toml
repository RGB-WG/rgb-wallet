--- conflicted
+++ resolved
@@ -22,33 +22,24 @@
 required-features = ["cli", "serde"]
 
 [dependencies]
-<<<<<<< HEAD
-amplify = "3.12.1"
+amplify = "3.13.0"
 bitcoin = "0.28.1"
-bp-core = { version = "~0.8.0-rc.1", features = ["wallet"] }
+bp-core = { version = "~0.8.0", features = ["wallet"] }
 chrono = "0.4"
 clap = { version = "~3.1.18", optional = true, features = ["derive", "env"] }
 colored = "2.0.0"
 commit_verify = "~0.8.0"
-=======
-amplify = "3.13.0"
-lnpbp_bech32 = "~0.8.0"
-strict_encoding = { version = "~0.8.1", features = ["crypto", "chrono", "bitcoin"] }
-commit_verify = "~0.8.0"
-bp-core = { version = "~0.8.0", features = ["wallet"] }
-rgb_core = { package = "rgb-core", version = "0.8.0" }
->>>>>>> a7039df5
 descriptor-wallet = { version = "~0.8.1", features = ["descriptors"] }
 electrum-client = { version = "0.10.1", optional = true }
 lnpbp = "0.8.0"
 lnpbp_bech32 = "~0.8.0"
-rgb_core = { package = "rgb-core", version = "0.8.0-rc.6" }
+rgb_core = { package = "rgb-core", version = "0.8.0" }
 serde_crate = { package = "serde", version = "1", features = ["derive"], optional = true }
 serde_json = { version = "1", optional = true }
 serde_with = { version = "1.8", features = ["hex"], optional = true }
 serde_yaml = { version = "0.8", optional = true }
 stens = "0.7.1"
-strict_encoding = { version = "~0.8.0", features = ["crypto", "chrono", "bitcoin"] }
+strict_encoding = { version = "~0.8.1", features = ["crypto", "chrono", "bitcoin"] }
 
 [dev-dependencies]
 serde_json = "1"
